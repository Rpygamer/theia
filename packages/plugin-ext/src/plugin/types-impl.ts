/********************************************************************************
 * Copyright (C) 2018 Red Hat, Inc. and others.
 *
 * This program and the accompanying materials are made available under the
 * terms of the Eclipse Public License v. 2.0 which is available at
 * http://www.eclipse.org/legal/epl-2.0.
 *
 * This Source Code may also be made available under the following Secondary
 * Licenses when the conditions for such availability set forth in the Eclipse
 * Public License v. 2.0 are satisfied: GNU General Public License, version 2
 * with the GNU Classpath Exception which is available at
 * https://www.gnu.org/software/classpath/license.html.
 *
 * SPDX-License-Identifier: EPL-2.0 OR GPL-2.0 WITH Classpath-exception-2.0
 ********************************************************************************/

import { illegalArgument } from '../common/errors';
import * as theia from '@theia/plugin';
import URI from 'vscode-uri';
import { relative } from '../common/paths-util';
import { isMarkdownString } from './type-converters';

export class Disposable {
    private disposable: undefined | (() => void);

    constructor(func: () => void) {
        this.disposable = func;
    }
    /**
     * Dispose this object.
     */
    dispose(): void {
        if (this.disposable) {
            this.disposable();
            this.disposable = undefined;
        }
    }

    static create(func: () => void): Disposable {
        return new Disposable(func);
    }
}

export enum StatusBarAlignment {
    Left = 1,
    Right = 2
}

export enum TextEditorLineNumbersStyle {
    Off = 0,
    On = 1,
    Relative = 2
}

/**
 * Denotes a column in the editor window.
 * Columns are used to show editors side by side.
 */
export enum ViewColumn {
    Active = -1,
    One = 1,
    Two = 2,
    Three = 3
}

/**
 * Represents sources that can cause `window.onDidChangeEditorSelection`
 */
export enum TextEditorSelectionChangeKind {
    Keyboard = 1,

    Mouse = 2,

    Command = 3
}

export namespace TextEditorSelectionChangeKind {
    export function fromValue(s: string | undefined) {
        switch (s) {
            case 'keyboard': return TextEditorSelectionChangeKind.Keyboard;
            case 'mouse': return TextEditorSelectionChangeKind.Mouse;
            case 'api': return TextEditorSelectionChangeKind.Command;
        }
        return undefined;
    }
}

export class Position {
    private _line: number;
    private _character: number;
    constructor(line: number, char: number) {
        if (line < 0) {
            throw new Error('line number cannot be negative');
        }
        if (char < 0) {
            throw new Error('char number cannot be negative');
        }
        this._line = line;
        this._character = char;
    }

    get line(): number {
        return this._line;
    }

    get character(): number {
        return this._character;
    }

    isBefore(other: Position): boolean {
        if (this._line < other._line) {
            return true;
        }
        if (other._line < this._line) {
            return false;
        }
        return this._character < other._character;
    }

    isBeforeOrEqual(other: Position): boolean {
        if (this._line < other._line) {
            return true;
        }
        if (other._line < this._line) {
            return false;
        }
        return this._character <= other._character;
    }

    isAfter(other: Position): boolean {
        return !this.isBeforeOrEqual(other);
    }

    isAfterOrEqual(other: Position): boolean {
        return !this.isBefore(other);
    }

    isEqual(other: Position): boolean {
        return this._line === other._line && this._character === other._character;
    }

    compareTo(other: Position): number {
        if (this._line < other._line) {
            return -1;
        } else if (this._line > other.line) {
            return 1;
        } else {
            // equal line
            if (this._character < other._character) {
                return -1;
            } else if (this._character > other._character) {
                return 1;
            } else {
                // equal line and character
                return 0;
            }
        }
    }

    translate(change: { lineDelta?: number; characterDelta?: number; }): Position;
    translate(lineDelta?: number, characterDelta?: number): Position;
    translate(lineDeltaOrChange: number | { lineDelta?: number; characterDelta?: number; } | undefined, characterDelta: number = 0): Position {

        if (lineDeltaOrChange === null || characterDelta === null) {
            throw illegalArgument();
        }

        let lineDelta: number;
        if (typeof lineDeltaOrChange === 'undefined') {
            lineDelta = 0;
        } else if (typeof lineDeltaOrChange === 'number') {
            lineDelta = lineDeltaOrChange;
        } else {
            lineDelta = typeof lineDeltaOrChange.lineDelta === 'number' ? lineDeltaOrChange.lineDelta : 0;
            characterDelta = typeof lineDeltaOrChange.characterDelta === 'number' ? lineDeltaOrChange.characterDelta : 0;
        }

        if (lineDelta === 0 && characterDelta === 0) {
            return this;
        }
        return new Position(this.line + lineDelta, this.character + characterDelta);
    }

    with(change: { line?: number; character?: number; }): Position;
    with(line?: number, character?: number): Position;
    with(lineOrChange: number | { line?: number; character?: number; } | undefined, character: number = this.character): Position {

        if (lineOrChange === null || character === null) {
            throw illegalArgument();
        }

        let line: number;
        if (typeof lineOrChange === 'undefined') {
            line = this.line;

        } else if (typeof lineOrChange === 'number') {
            line = lineOrChange;

        } else {
            line = typeof lineOrChange.line === 'number' ? lineOrChange.line : this.line;
            character = typeof lineOrChange.character === 'number' ? lineOrChange.character : this.character;
        }

        if (line === this.line && character === this.character) {
            return this;
        }
        return new Position(line, character);
    }

    static Min(...positions: Position[]): Position {
        let result = positions.pop();
        for (const p of positions) {
            if (p.isBefore(result!)) {
                result = p;
            }
        }
        return result!;
    }

    static Max(...positions: Position[]): Position {
        let result = positions.pop();
        for (const p of positions) {
            if (p.isAfter(result!)) {
                result = p;
            }
        }
        return result!;
    }

    static isPosition(other: {}): other is Position {
        if (!other) {
            return false;
        }
        if (other instanceof Position) {
            return true;
        }
        const { line, character } = <Position>other;
        if (typeof line === 'number' && typeof character === 'number') {
            return true;
        }
        return false;
    }
}

export class Range {
    protected _start: Position;
    protected _end: Position;

    constructor(start: Position, end: Position);
    constructor(startLine: number, startColumn: number, endLine: number, endColumn: number);
    constructor(startLineOrStart: number | Position, startColumnOrEnd: number | Position, endLine?: number, endColumn?: number) {
        let start: Position | undefined = undefined;
        let end: Position | undefined = undefined;

        if (typeof startLineOrStart === 'number' && typeof startColumnOrEnd === 'number' && typeof endLine === 'number' && typeof endColumn === 'number') {
            start = new Position(startLineOrStart, startColumnOrEnd);
            end = new Position(endLine, endColumn);
        } else if (startLineOrStart instanceof Position && startColumnOrEnd instanceof Position) {
            start = startLineOrStart;
            end = startColumnOrEnd;
        }

        if (!start || !end) {
            throw new Error('Invalid arguments');
        }

        if (start.isBefore(end)) {
            this._start = start;
            this._end = end;
        } else {
            this._start = end;
            this._end = start;
        }
    }

    get start(): Position {
        return this._start;
    }

    get end(): Position {
        return this._end;
    }

    contains(positionOrRange: Position | Range): boolean {
        if (positionOrRange instanceof Range) {
            return this.contains(positionOrRange._start)
                && this.contains(positionOrRange._end);

        } else if (positionOrRange instanceof Position) {
            if (positionOrRange.isBefore(this._start)) {
                return false;
            }
            if (this._end.isBefore(positionOrRange)) {
                return false;
            }
            return true;
        }
        return false;
    }

    isEqual(other: Range): boolean {
        return this._start.isEqual(other._start) && this._end.isEqual(other._end);
    }

    intersection(other: Range): Range | undefined {
        const start = Position.Max(other.start, this._start);
        const end = Position.Min(other.end, this._end);
        if (start.isAfter(end)) {
            // this happens when there is no overlap:
            // |-----|
            //          |----|
            return undefined;
        }
        return new Range(start, end);
    }

    union(other: Range): Range {
        if (this.contains(other)) {
            return this;
        } else if (other.contains(this)) {
            return other;
        }
        const start = Position.Min(other.start, this._start);
        const end = Position.Max(other.end, this.end);
        return new Range(start, end);
    }

    get isEmpty(): boolean {
        return this._start.isEqual(this._end);
    }

    get isSingleLine(): boolean {
        return this._start.line === this._end.line;
    }

    with(change: { start?: Position, end?: Position }): Range;
    with(start?: Position, end?: Position): Range;
    with(startOrChange: Position | { start?: Position, end?: Position } | undefined, end: Position = this.end): Range {

        if (startOrChange === null || end === null) {
            throw illegalArgument();
        }

        let start: Position;
        if (!startOrChange) {
            start = this.start;

        } else if (Position.isPosition(startOrChange)) {
            start = startOrChange;

        } else {
            start = startOrChange.start || this.start;
            end = startOrChange.end || this.end;
        }

        if (start.isEqual(this._start) && end.isEqual(this.end)) {
            return this;
        }
        return new Range(start, end);
    }

    static isRange(thing: {}): thing is theia.Range {
        if (thing instanceof Range) {
            return true;
        }
        if (!thing) {
            return false;
        }
        return Position.isPosition((<Range>thing).start)
            && Position.isPosition((<Range>thing).end);
    }

}

export class Selection extends Range {
    private _anchor: Position;
    private _active: Position;
    constructor(anchor: Position, active: Position);
    constructor(anchorLine: number, anchorColumn: number, activeLine: number, activeColumn: number);
    constructor(anchorLineOrAnchor: number | Position, anchorColumnOrActive: number | Position, activeLine?: number, activeColumn?: number) {
        let anchor: Position | undefined = undefined;
        let active: Position | undefined = undefined;

        if (typeof anchorLineOrAnchor === 'number' && typeof anchorColumnOrActive === 'number' && typeof activeLine === 'number' && typeof activeColumn === 'number') {
            anchor = new Position(anchorLineOrAnchor, anchorColumnOrActive);
            active = new Position(activeLine, activeColumn);
        } else if (anchorLineOrAnchor instanceof Position && anchorColumnOrActive instanceof Position) {
            anchor = anchorLineOrAnchor;
            active = anchorColumnOrActive;
        }

        if (!anchor || !active) {
            throw new Error('Invalid arguments');
        }

        super(anchor, active);

        this._anchor = anchor;
        this._active = active;
    }

    get active(): Position {
        return this._active;
    }

    get anchor(): Position {
        return this._anchor;
    }

    get isReversed(): boolean {
        return this._anchor === this._end;
    }
}

export enum EndOfLine {
    LF = 1,
    CRLF = 2
}

export class SnippetString {

    static isSnippetString(thing: {}): thing is SnippetString {
        if (thing instanceof SnippetString) {
            return true;
        }
        if (!thing) {
            return false;
        }
        return typeof (<SnippetString>thing).value === 'string';
    }

    private static _escape(value: string): string {
        return value.replace(/\$|}|\\/g, '\\$&');
    }

    private _tabstop: number = 1;

    value: string;

    constructor(value?: string) {
        this.value = value || '';
    }

    appendText(string: string): SnippetString {
        this.value += SnippetString._escape(string);
        return this;
    }

    appendTabstop(number: number = this._tabstop++): SnippetString {
        this.value += '$';
        this.value += number;
        return this;
    }

    appendPlaceholder(value: string | ((snippet: SnippetString) => void), number: number = this._tabstop++): SnippetString {

        if (typeof value === 'function') {
            const nested = new SnippetString();
            nested._tabstop = this._tabstop;
            value(nested);
            this._tabstop = nested._tabstop;
            value = nested.value;
        } else {
            value = SnippetString._escape(value);
        }

        this.value += '${';
        this.value += number;
        this.value += ':';
        this.value += value;
        this.value += '}';

        return this;
    }

    appendVariable(name: string, defaultValue?: string | ((snippet: SnippetString) => void)): SnippetString {

        if (typeof defaultValue === 'function') {
            const nested = new SnippetString();
            nested._tabstop = this._tabstop;
            defaultValue(nested);
            this._tabstop = nested._tabstop;
            defaultValue = nested.value;

        } else if (typeof defaultValue === 'string') {
            defaultValue = defaultValue.replace(/\$|}/g, '\\$&');
        }

        this.value += '${';
        this.value += name;
        if (defaultValue) {
            this.value += ':';
            this.value += defaultValue;
        }
        this.value += '}';

        return this;
    }
}

export class MarkdownString {

    value: string;
    isTrusted?: boolean;

    constructor(value?: string) {
        this.value = value || '';
    }

    appendText(value: string): MarkdownString {
        // escape markdown syntax tokens: http://daringfireball.net/projects/markdown/syntax#backslash
        this.value += value.replace(/[\\`*_{}[\]()#+\-.!]/g, '\\$&');
        return this;
    }

    appendMarkdown(value: string): MarkdownString {
        this.value += value;
        return this;
    }

    appendCodeblock(code: string, language: string = ''): MarkdownString {
        this.value += '\n```';
        this.value += language;
        this.value += '\n';
        this.value += code;
        this.value += '\n```\n';
        return this;
    }
}

export class ThemeColor {
    constructor(public id: string) {
    }
}

export class ThemeIcon {

    static readonly File: ThemeIcon;

    static readonly Folder: ThemeIcon;

    private constructor(public id: string) {
    }

}

export enum TextEditorRevealType {
    Default = 0,
    InCenter = 1,
    InCenterIfOutsideViewport = 2,
    AtTop = 3
}

/**
 * These values match very carefully the values of `TrackedRangeStickiness`
 */
export enum DecorationRangeBehavior {
    /**
     * TrackedRangeStickiness.AlwaysGrowsWhenTypingAtEdges
     */
    OpenOpen = 0,
    /**
     * TrackedRangeStickiness.NeverGrowsWhenTypingAtEdges
     */
    ClosedClosed = 1,
    /**
     * TrackedRangeStickiness.GrowsOnlyWhenTypingBefore
     */
    OpenClosed = 2,
    /**
     * TrackedRangeStickiness.GrowsOnlyWhenTypingAfter
     */
    ClosedOpen = 3
}

/**
 * Vertical Lane in the overview ruler of the editor.
 */
export enum OverviewRulerLane {
    Left = 1,
    Center = 2,
    Right = 4,
    Full = 7
}

export enum ConfigurationTarget {
    User = 0,
    Workspace = 1
}

export class RelativePattern {

    base: string;

    constructor(base: theia.WorkspaceFolder | string, public pattern: string) {
        if (typeof base !== 'string') {
            if (!base || !URI.isUri(base.uri)) {
                throw illegalArgument('base');
            }
        }

        if (typeof pattern !== 'string') {
            throw illegalArgument('pattern');
        }

        this.base = typeof base === 'string' ? base : base.uri.fsPath;
    }

    pathToRelative(from: string, to: string): string {
        return relative(from, to);
    }
}

export enum IndentAction {
    None = 0,
    Indent = 1,
    IndentOutdent = 2,
    Outdent = 3
}

export class TextEdit {

    protected _range: Range;
    protected _newText: string;
    protected _newEol: EndOfLine;

    get range(): Range {
        return this._range;
    }

    set range(value: Range) {
        if (value && !Range.isRange(value)) {
            throw illegalArgument('range');
        }
        this._range = value;
    }

    get newText(): string {
        return this._newText || '';
    }

    set newText(value: string) {
        if (value && typeof value !== 'string') {
            throw illegalArgument('newText');
        }
        this._newText = value;
    }

    get newEol(): EndOfLine {
        return this._newEol;
    }

    set newEol(value: EndOfLine) {
        if (value && typeof value !== 'number') {
            throw illegalArgument('newEol');
        }
        this._newEol = value;
    }

    constructor(range: Range | undefined, newText: string | undefined) {
        this.range = range!;
        this.newText = newText!;
    }

    static isTextEdit(thing: {}): thing is TextEdit {
        if (thing instanceof TextEdit) {
            return true;
        }
        if (!thing) {
            return false;
        }
        return Range.isRange((<TextEdit>thing))
            && typeof (<TextEdit>thing).newText === 'string';
    }

    static replace(range: Range, newText: string): TextEdit {
        return new TextEdit(range, newText);
    }

    static insert(position: Position, newText: string): TextEdit {
        return TextEdit.replace(new Range(position, position), newText);
    }

    static delete(range: Range): TextEdit {
        return TextEdit.replace(range, '');
    }

    static setEndOfLine(eol: EndOfLine): TextEdit {
        const ret = new TextEdit(undefined, undefined);
        ret.newEol = eol;
        return ret;
    }
}

export enum CompletionTriggerKind {
    Invoke = 0,
    TriggerCharacter = 1,
    TriggerForIncompleteCompletions = 2
}

export enum CompletionItemKind {
    Text = 0,
    Method = 1,
    Function = 2,
    Constructor = 3,
    Field = 4,
    Variable = 5,
    Class = 6,
    Interface = 7,
    Module = 8,
    Property = 9,
    Unit = 10,
    Value = 11,
    Enum = 12,
    Keyword = 13,
    Snippet = 14,
    Color = 15,
    File = 16,
    Reference = 17,
    Folder = 18,
    EnumMember = 19,
    Constant = 20,
    Struct = 21,
    Event = 22,
    Operator = 23,
    TypeParameter = 24
}

export class CompletionItem implements theia.CompletionItem {

    label: string;
    kind?: CompletionItemKind;
    detail: string;
    documentation: string | MarkdownString;
    sortText: string;
    filterText: string;
    preselect: boolean;
    insertText: string | SnippetString;
    range: Range;
    textEdit: TextEdit;
    additionalTextEdits: TextEdit[];
    command: theia.Command;

    constructor(label: string, kind?: CompletionItemKind) {
        this.label = label;
        this.kind = kind;
    }
}

export class CompletionList {

    isIncomplete?: boolean;

    items: theia.CompletionItem[];

    constructor(items: theia.CompletionItem[] = [], isIncomplete: boolean = false) {
        this.items = items;
        this.isIncomplete = isIncomplete;
    }
}

export enum DiagnosticSeverity {
    Error = 0,
    Warning = 1,
    Information = 2,
    Hint = 3
}

export class DiagnosticRelatedInformation {
    location: Location;
    message: string;

    constructor(location: Location, message: string) {
        this.location = location;
        this.message = message;
    }
}

export class Location {
    uri: URI;
    range: Range;

    constructor(uri: URI, rangeOrPosition: Range | Position) {
        this.uri = uri;
        if (rangeOrPosition instanceof Range) {
            this.range = rangeOrPosition;
        } else if (rangeOrPosition instanceof Position) {
            this.range = new Range(rangeOrPosition, rangeOrPosition);
        }
    }
}

export enum DiagnosticTag {
    Unnecessary = 1,
}

export class Diagnostic {
    range: Range;
    message: string;
    severity: DiagnosticSeverity;
    source?: string;
    code?: string | number;
    relatedInformation?: DiagnosticRelatedInformation[];
    tags?: DiagnosticTag[];

    constructor(range: Range, message: string, severity: DiagnosticSeverity = DiagnosticSeverity.Error) {
        this.range = range;
        this.message = message;
        this.severity = severity;
    }
}

export enum MarkerSeverity {
    Hint = 1,
    Info = 2,
    Warning = 4,
    Error = 8,
}

export enum MarkerTag {
    Unnecessary = 1,
}

export class ParameterInformation {
    label: string;
    documentation?: string | MarkdownString;

    constructor(label: string, documentation?: string | MarkdownString) {
        this.label = label;
        this.documentation = documentation;
    }
}

export class SignatureInformation {
    label: string;
    documentation?: string | MarkdownString;
    parameters: ParameterInformation[];

    constructor(label: string, documentation?: string | MarkdownString) {
        this.label = label;
        this.documentation = documentation;
    }
}

export class SignatureHelp {
    signatures: SignatureInformation[];
    activeSignature: number;
    activeParameter: number;
}

export class Hover {

    public contents: MarkdownString[] | theia.MarkedString[];
    public range?: Range;

    constructor(
        contents: MarkdownString | theia.MarkedString | MarkdownString[] | theia.MarkedString[],
        range?: Range
    ) {
        if (!contents) {
            illegalArgument('contents must be defined');
        }
        if (Array.isArray(contents)) {
            this.contents = <MarkdownString[] | theia.MarkedString[]>contents;
        } else if (isMarkdownString(contents)) {
            this.contents = [contents];
        } else {
            this.contents = [contents];
        }
        this.range = range;
    }
}

<<<<<<< HEAD
export class TreeItem {

    label?: string;

    id?: string;

    iconPath?: string | URI | { light: string | URI; dark: string | URI } | ThemeIcon;

    resourceUri?: URI;

    tooltip?: string | undefined;

    command?: theia.Command;

    // collapsibleState?: TreeItemCollapsibleState;

    contextValue?: string;

    // constructor(public label: string, public collapsibleState?: TreeItemCollapsibleState) {
    // }

    // constructor(public resourceUri: URI, public collapsibleState?: TreeItemCollapsibleState) {
    // }

    // constructor(public labelOrURI: string | URI, public collapsibleState?: TreeItemCollapsibleState) {
    //     console.log('> creating tree item!!!!');
    // }

}

export enum TreeItemCollapsibleState {
    None = 0,
    Collapsed = 1,
    Expanded = 2
}
=======
export type Definition = Location | Location[];
>>>>>>> 38ca484c
<|MERGE_RESOLUTION|>--- conflicted
+++ resolved
@@ -871,7 +871,8 @@
     }
 }
 
-<<<<<<< HEAD
+export type Definition = Location | Location[];
+
 export class TreeItem {
 
     label?: string;
@@ -906,7 +907,4 @@
     None = 0,
     Collapsed = 1,
     Expanded = 2
-}
-=======
-export type Definition = Location | Location[];
->>>>>>> 38ca484c
+}